import os
import sys
import tempfile
import shutil

from flexx.util.testing import run_tests_if_main, raises

from flexx.app.assetstore import assets, AssetStore, SessionAssets
from flexx.app.assetstore import lookslikeafilename

from flexx import ui, app


test_filename = os.path.join(tempfile.gettempdir(), 'flexx_asset_cache.test')


def test_lookslikeafilename():
    # Note that this code will be made legacy-ready; string lits will be ucode
    assert lookslikeafilename('foo/bar/'*10)
    assert lookslikeafilename('foo.js')
    assert lookslikeafilename('http://aksjbdkjasd.com/asdasd/asdfoo.js')
    assert lookslikeafilename('string\nso\nlooks\nlike\nfilename\x00')
    
    assert not lookslikeafilename(b'this is\ncode')
    assert not lookslikeafilename(b'this is\rcode')
    assert not lookslikeafilename(b'these are bytes\x00')
    assert not lookslikeafilename(b'these are bytes\x0a')
    
    if sys.version_info[0] == 2:
        # These are still str in legact py, and should resolve to filenames
        assert lookslikeafilename(b'foo/bar/'*10)
        assert lookslikeafilename(b'foo.js')
        assert lookslikeafilename(b'http://aksjbdkjasd.com/asdasd/asdfoo.js')
    else:
        # But on Py3k its not
        assert not lookslikeafilename(b'foo.js')
    
    # Looks like a minified file
    assert not lookslikeafilename(b's=function(a){return a+1;}'*100)


def test_asset_store_simple():
    
    s = AssetStore()
    assert len(s.get_asset_names()) == 1  # reset.css
    assert not s._cache
    
    raises(IndexError, s.load_asset, 'foo.js')
    
    with open(test_filename, 'wb') as f:
        f.write(b'bar\n')
    
    s.add_asset('foo.css', b'foo\n')
    s.add_asset('foo.js', test_filename)
    
<<<<<<< HEAD
    assert s.get_asset_names() == ['foo.css', 'foo.js']  # alphabetically
    assert s.load_asset('foo.css') == b'foo\n'
    assert s.load_asset('foo.js') == b'bar\n'
=======
    assert s.get_asset_names() == ['foo.css', 'foo.js', 'reset.css']  # alphabetically
    assert s.load_asset('foo.css') == b'foo'
    assert s.load_asset('foo.js') == b'bar'
>>>>>>> d8e9689a
    # Check caching
    with open(test_filename, 'wb') as f:
        f.write(b'foo\n')
    assert s.load_asset('foo.js') == b'bar\n'
    
    # Setting same asset
    s.add_asset('foo.css', b'foo\n')
    s.add_asset('foo.js', test_filename)
    raises(ValueError, s.add_asset, 'foo.css', b'fooo\n')
    raises(ValueError, s.add_asset, 'foo.js', b'foo\n')
    raises(ValueError, s.add_asset, 'foo.js', b'bar\n')
    
    # Fail add_asset
    raises(ValueError, s.add_asset, 'xxx', 3)  # value must be str or bytes
    raises(ValueError, s.add_asset, 'xxx', 'some file that does not exist')  # str means filename
    raises(RuntimeError, s._cache_get, 'nonexistent.ever')  # Runtime error, because this should never happen
    
    # Assets from http 
    s.add_asset('webresource.js', 'http://code.jquery.com/jquery.min.js')
    assert len(s.load_asset('webresource.js')) > 0
    
    # Fail load_asset
    raises(IndexError, s.load_asset, 'nonexistent.js')


def test_asset_store_export():
    
    dir = os.path.join(tempfile.gettempdir(), 'flexx_export')
    if os.path.isdir(dir):
        shutil.rmtree(dir)
    os.mkdir(dir)
    
    s = AssetStore()
    
    s.export(dir)
    assert len(os.listdir(dir)) == 1
    assert os.path.isfile(os.path.join(dir, 'reset.css'))
    
    s.add_asset('foo.js', b'xx\n')
    s.add_asset('foo.css', b'xx\n')
    s.export(dir)
    assert len(os.listdir(dir)) == 3
    
    # Fail
    raises(ValueError, s.export, os.path.join(dir, 'doesnotexist'))


def test_cache_submodules():
    
    s = AssetStore()
    
    s.create_module_assets('flexx.ui.widgets')
    s.create_module_assets('flexx.ui.widgets._button')
    s.create_module_assets('flexx.ui')
    
    s.get_module_name_for_model_class(ui.Slider) == 'flexx.ui.widgets'
    s.get_module_name_for_model_class(ui.Button) == 'flexx.ui.widgets._button'
    s.get_module_name_for_model_class(ui.BoxLayout) == 'flexx.ui'


def test_session_assets():
    
    store = AssetStore()
    s = SessionAssets(store)
    s._send_command = lambda x: None
    
    assert not s.get_used_asset_names()
    
    with open(test_filename, 'wb') as f:
        f.write(b'bar\n')
    
    # Add assets, check mangles name
    a1 = s.add_asset('foo.css', b'foo\n')
    a2 = s.add_asset('foo.js', test_filename)
    assert 'foo' in a1 and s.id in a1 and a1.endswith('.css')
    assert 'foo' in a2 and s.id in a2 and a2.endswith('.js')
    assert s.get_used_asset_names() == [a1, a2]  # order in which it came
    
    # Get the asset
    raises(IndexError, store.load_asset, 'foo.css')
    raises(IndexError, store.load_asset, 'foo.js')
    assert store.load_asset(a1) == b'foo\n'
    assert store.load_asset(a2) == b'bar\n'
    
    # Use asset
    store.add_asset('spam.js', b'1234\x00')
    s.use_global_asset('spam.js')
    assert s.get_used_asset_names()[-1] == 'spam.js'
    raises(IndexError, s.use_global_asset, 'unknown-asset.js')
    raises(ValueError, s.add_asset, 3, b'a\n')
    
    # Add assets after loading page
    s.get_page()
    s.use_global_asset('spam.js')  # prints a warning, but it does work

    # Global assets
    s.add_global_asset('eggs.js', b'12345\x00')
    assert s.get_used_asset_names()[-1] == 'eggs.js'
    assert store.load_asset('eggs.js') == b'12345\x00'
    raises(ValueError, s.use_global_asset, 3)
    
    # Remote assets
    s.use_remote_asset('http://linked.com/not/verified.js')
    s.use_remote_asset('http://linked.com/not/verified.css')
    s.use_remote_asset('http://linked.com/not/verified.css')  # twice is ok
    raises(ValueError, s.use_remote_asset, 3)
    page = s.get_page()
    assert 'not/verified.js' in page
    assert 'not/verified.css' in page


def test_session_registering_model_classes():
    
    store = AssetStore()
    s = SessionAssets(store)
    s._send_command = lambda x: None
    
    store.create_module_assets('flexx.ui.layouts')
    
    raises(ValueError, s.register_model_class, 4)  # must be a Model class
    
    s.register_model_class(ui.Slider)
    assert len(s._known_classes) == 3  # Slider, Widget, and Model
    s.register_model_class(ui.Slider)  # no duplicates!
    assert len(s._known_classes) == 3
    
    s.register_model_class(ui.BoxLayout)
    s.register_model_class(ui.Button)
    
    # Get result
    js = s.get_js_only()
    assert js.count('.Button = function ') == 1
    assert js.count('.Slider = function ') == 1
    assert js.count('.Widget = function ') == 1
    assert js.count('.BoxLayout = function ') == 1
    
    # Check that module indeed only has layout widgets
    jsmodule = store.load_asset('flexx-ui-layouts.js').decode()
    assert jsmodule.count('.BoxLayout = function ') == 1
    assert jsmodule.count('.Button = function ') == 0
    assert jsmodule.count('.Widget = function ') == 0
    
    # Check that page contains the rest
    page = s.get_page()
    assert page.count('.BoxLayout = function ') == 0
    assert page.count('.Button = function ') == 1
    assert page.count('.Widget = function ') == 1
    
    # Check that a single page export has it all
    export  = s.get_page_for_export([], True)
    assert export.count('.BoxLayout = function ') == 1
    assert export.count('.Button = function ') == 1
    assert export.count('.Widget = function ') == 1
    
    # Patch - this func is normally provided by the Session subclass
    commands = []
    s._send_command = lambda x: commands.append(x)
    
    # Dynamic
    s.register_model_class(ui.BoxLayout)
    assert len(commands) == 0  # already known
    s.register_model_class(ui.FormLayout)
    assert len(commands) == 0  # already in module asset
    #
    s.register_model_class(ui.Label)
    assert '.Label = function' in commands[0]  # JS
    assert 'flx-' in commands[1]  # CSS


run_tests_if_main()<|MERGE_RESOLUTION|>--- conflicted
+++ resolved
@@ -53,15 +53,10 @@
     s.add_asset('foo.css', b'foo\n')
     s.add_asset('foo.js', test_filename)
     
-<<<<<<< HEAD
-    assert s.get_asset_names() == ['foo.css', 'foo.js']  # alphabetically
+    assert s.get_asset_names() == ['foo.css', 'foo.js', 'reset.css']  # alphabetically
     assert s.load_asset('foo.css') == b'foo\n'
     assert s.load_asset('foo.js') == b'bar\n'
-=======
-    assert s.get_asset_names() == ['foo.css', 'foo.js', 'reset.css']  # alphabetically
-    assert s.load_asset('foo.css') == b'foo'
-    assert s.load_asset('foo.js') == b'bar'
->>>>>>> d8e9689a
+    
     # Check caching
     with open(test_filename, 'wb') as f:
         f.write(b'foo\n')
